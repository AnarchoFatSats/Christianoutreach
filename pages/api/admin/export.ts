import { NextApiRequest, NextApiResponse } from 'next';
<<<<<<< HEAD
import { z } from 'zod';
import { stringify } from 'csv-stringify/sync';
import { requireAdmin } from '@/lib/auth';
import { fetchAllSubmissions } from '@/lib/submissions-service';
import { HealthSubmission, SubmissionFollowUpStatus, SubmissionsQueryParams } from '@/types';
=======
import { requireAdmin } from '@/lib/auth';
import { createObjectCsvWriter } from 'csv-writer';
import { tmpdir } from 'os';
import { join } from 'path';
import { readFileSync, unlinkSync } from 'fs';
>>>>>>> ee7ad650
import { ScanCommand } from '@aws-sdk/lib-dynamodb';
import { docClient, TABLES } from '@/lib/aws-config';

<<<<<<< HEAD
const exportRequestSchema = z.object({
  format: z.literal('csv').default('csv'),
  filters: z
    .object({
      startDate: z.string().optional(),
      endDate: z.string().optional(),
      churchIds: z.array(z.string()).optional(),
      riskLevels: z.array(z.string()).optional(),
      followUpStatuses: z.array(z.string()).optional(),
    })
    .optional(),
});

=======
// Helper function to format boolean values for CSV
>>>>>>> ee7ad650
function formatBoolean(value: boolean | undefined): string {
  if (value === undefined || value === null) return '';
  return value ? 'Yes' : 'No';
}

function getNestedValue(obj: any, path: string): string {
  const keys = path.split('.');
  let value = obj;
  for (const key of keys) {
    value = value?.[key];
  }
  return value?.toString() || '';
}

export default async function handler(
  req: NextApiRequest,
  res: NextApiResponse
) {
  if (req.method !== 'POST') {
    return res.status(405).json({
      success: false,
      error: 'Method not allowed',
    });
  }

<<<<<<< HEAD
  try {
    requireAdmin(req);
  } catch {
    return res.status(401).json({
      success: false,
      error: 'Unauthorized',
    });
  }
=======
  // Verify admin authentication
  const user = requireAdmin(req, res);
  if (!user) return; // Response already sent by requireAdmin
>>>>>>> ee7ad650

  const parseResult = exportRequestSchema.safeParse(req.body);
  if (!parseResult.success) {
    return res.status(400).json({
      success: false,
      error: 'Invalid export request payload',
    });
  }

  const { format, filters } = parseResult.data;
  if (format !== 'csv') {
    return res.status(400).json({
      success: false,
      error: 'Only CSV export is currently supported',
    });
  }

  try {
    const submissions: HealthSubmission[] = [];
    const baseFilters: SubmissionsQueryParams = {
      startDate: filters?.startDate,
      endDate: filters?.endDate,
      riskLevels: filters?.riskLevels,
      followUpStatuses: filters?.followUpStatuses as SubmissionFollowUpStatus[] | undefined,
    };

    if (filters?.churchIds && filters.churchIds.length > 0) {
      for (const churchId of filters.churchIds) {
        const chunk = await fetchAllSubmissions({
          ...baseFilters,
          churchId,
        });
        submissions.push(...chunk);
      }
    } else {
      const chunk = await fetchAllSubmissions(baseFilters);
      submissions.push(...chunk);
    }

    const locationsResult = await docClient.send(
      new ScanCommand({
        TableName: TABLES.CHURCHES,
        ProjectionExpression: '#id, #name',
        ExpressionAttributeNames: {
          '#id': 'id',
          '#name': 'name',
        },
      })
    );

    const locationMap = new Map<string, string>();
    locationsResult.Items?.forEach((location: any) => {
      if (location.id && location.name) {
        locationMap.set(location.id, location.name);
      }
    });

    const exportRows = submissions
      .sort(
        (a, b) =>
          new Date(b.submissionDate).getTime() - new Date(a.submissionDate).getTime()
      )
      .map((submission) => ({
        id: submission.id,
        firstName: submission.firstName,
        lastName: submission.lastName,
        dateOfBirth: submission.dateOfBirth,
        phone: submission.phone || '',
        email: submission.email || '',
        churchId: submission.churchId,
        churchName: locationMap.get(submission.churchId) || submission.churchId,
        submissionDate: submission.submissionDate,
        familyHistoryDiabetes: formatBoolean(submission.familyHistoryDiabetes),
        familyHistoryHighBP: formatBoolean(submission.familyHistoryHighBP),
        familyHistoryDementia: formatBoolean(submission.familyHistoryDementia),
        familyHistoryAsthma: formatBoolean(submission.familyHistoryAsthma),
        eczemaHistory: formatBoolean(submission.eczemaHistory),
        nerveSymptoms: formatBoolean(submission.nerveSymptoms),
        sex: submission.sex || '',
        cardiovascularHistory: formatBoolean(submission.cardiovascularHistory),
        chronicKidneyDisease: formatBoolean(submission.chronicKidneyDisease),
        diabetes: formatBoolean(submission.diabetes),
        insuranceType: submission.insuranceType || '',
        insuranceId: submission.insuranceId || '',
        estimatedBMI: submission.estimatedBMI?.toString() || '',
        bmiCategory: submission.bmiCategory || '',
        estimatedAge: submission.estimatedAge?.toString() || '',
        estimatedGender: submission.estimatedGender || '',
        healthRiskLevel: submission.healthRiskLevel || '',
        healthRiskScore: submission.healthRiskScore?.toString() || '',
        followUpStatus: submission.followUpStatus || '',
        tcpaConsent: formatBoolean(submission.tcpaConsent),
        ipAddress: getNestedValue(submission, 'networkInfo.ipAddress'),
        deviceType: getNestedValue(submission, 'deviceInfo.device.type'),
        browser:
          getNestedValue(submission, 'deviceInfo.browser.name') +
          ' ' +
          getNestedValue(submission, 'deviceInfo.browser.version'),
        operatingSystem:
          getNestedValue(submission, 'deviceInfo.os.name') +
          ' ' +
          getNestedValue(submission, 'deviceInfo.os.version'),
        submissionFingerprint: submission.submissionFingerprint || '',
        timezone: getNestedValue(submission, 'deviceInfo.timezone'),
        screenResolution:
          getNestedValue(submission, 'deviceInfo.screen.width') +
          'x' +
          getNestedValue(submission, 'deviceInfo.screen.height'),
        userAgent: getNestedValue(submission, 'deviceInfo.userAgent'),
        sessionId: submission.sessionId || '',
      }));

    const columns = [
      { key: 'id', header: 'Submission ID' },
      { key: 'firstName', header: 'First Name' },
      { key: 'lastName', header: 'Last Name' },
      { key: 'dateOfBirth', header: 'Date of Birth' },
      { key: 'phone', header: 'Phone Number' },
      { key: 'email', header: 'Email Address' },
      { key: 'churchId', header: 'Church ID' },
      { key: 'churchName', header: 'Church Name' },
      { key: 'submissionDate', header: 'Submission Date' },
      { key: 'familyHistoryDiabetes', header: 'Family History - Diabetes' },
      { key: 'familyHistoryHighBP', header: 'Family History - High BP' },
      { key: 'familyHistoryDementia', header: 'Family History - Dementia' },
      { key: 'familyHistoryAsthma', header: 'Family History - Asthma' },
      { key: 'eczemaHistory', header: 'Eczema History' },
      { key: 'nerveSymptoms', header: 'Nerve Symptoms' },
      { key: 'sex', header: 'Sex' },
      { key: 'cardiovascularHistory', header: 'Cardiovascular History' },
      { key: 'chronicKidneyDisease', header: 'Chronic Kidney Disease' },
      { key: 'diabetes', header: 'Diabetes' },
      { key: 'insuranceType', header: 'Insurance Type' },
      { key: 'insuranceId', header: 'Insurance ID' },
      { key: 'estimatedBMI', header: 'Estimated BMI' },
      { key: 'bmiCategory', header: 'BMI Category' },
      { key: 'estimatedAge', header: 'Estimated Age' },
      { key: 'estimatedGender', header: 'Estimated Gender' },
      { key: 'healthRiskLevel', header: 'Health Risk Level' },
      { key: 'healthRiskScore', header: 'Health Risk Score' },
      { key: 'followUpStatus', header: 'Follow-up Status' },
      { key: 'tcpaConsent', header: 'TCPA Consent' },
      { key: 'ipAddress', header: 'IP Address' },
      { key: 'deviceType', header: 'Device Type' },
      { key: 'browser', header: 'Browser' },
      { key: 'operatingSystem', header: 'Operating System' },
      { key: 'submissionFingerprint', header: 'Submission Fingerprint' },
      { key: 'timezone', header: 'Timezone' },
      { key: 'screenResolution', header: 'Screen Resolution' },
      { key: 'userAgent', header: 'User Agent' },
      { key: 'sessionId', header: 'Session ID' },
    ];

    const fileName = `health-screening-export-${new Date().toISOString()}.csv`;

    res.setHeader('Content-Type', 'text/csv');
    res.setHeader(
      'Content-Disposition',
      `attachment; filename="${fileName}"`
    );

    const csv = stringify(exportRows, { header: true, columns });
    res.send(csv);
  } catch (error) {
    console.error('Export API error:', error);
    if (!res.headersSent) {
      res.status(500).json({
        success: false,
        error: 'Internal server error',
        message: 'Failed to export data',
      });
    } else {
      res.destroy(error as Error);
    }
  }
} <|MERGE_RESOLUTION|>--- conflicted
+++ resolved
@@ -1,42 +1,20 @@
 import { NextApiRequest, NextApiResponse } from 'next';
-<<<<<<< HEAD
-import { z } from 'zod';
-import { stringify } from 'csv-stringify/sync';
-import { requireAdmin } from '@/lib/auth';
-import { fetchAllSubmissions } from '@/lib/submissions-service';
-import { HealthSubmission, SubmissionFollowUpStatus, SubmissionsQueryParams } from '@/types';
-=======
 import { requireAdmin } from '@/lib/auth';
 import { createObjectCsvWriter } from 'csv-writer';
 import { tmpdir } from 'os';
 import { join } from 'path';
 import { readFileSync, unlinkSync } from 'fs';
->>>>>>> ee7ad650
 import { ScanCommand } from '@aws-sdk/lib-dynamodb';
 import { docClient, TABLES } from '@/lib/aws-config';
+import { HealthSubmission } from '@/types';
 
-<<<<<<< HEAD
-const exportRequestSchema = z.object({
-  format: z.literal('csv').default('csv'),
-  filters: z
-    .object({
-      startDate: z.string().optional(),
-      endDate: z.string().optional(),
-      churchIds: z.array(z.string()).optional(),
-      riskLevels: z.array(z.string()).optional(),
-      followUpStatuses: z.array(z.string()).optional(),
-    })
-    .optional(),
-});
-
-=======
 // Helper function to format boolean values for CSV
->>>>>>> ee7ad650
 function formatBoolean(value: boolean | undefined): string {
   if (value === undefined || value === null) return '';
   return value ? 'Yes' : 'No';
 }
 
+// Helper function to safely get nested object values
 function getNestedValue(obj: any, path: string): string {
   const keys = path.split('.');
   let value = obj;
@@ -57,193 +35,162 @@
     });
   }
 
-<<<<<<< HEAD
-  try {
-    requireAdmin(req);
-  } catch {
-    return res.status(401).json({
-      success: false,
-      error: 'Unauthorized',
-    });
-  }
-=======
   // Verify admin authentication
   const user = requireAdmin(req, res);
   if (!user) return; // Response already sent by requireAdmin
->>>>>>> ee7ad650
 
-  const parseResult = exportRequestSchema.safeParse(req.body);
-  if (!parseResult.success) {
-    return res.status(400).json({
+  try {
+    // Query all submissions from DynamoDB
+    console.log('Exporting submissions from DynamoDB...');
+    
+    const submissionsResult = await docClient.send(new ScanCommand({
+      TableName: TABLES.SUBMISSIONS,
+    }));
+
+    const submissions = (submissionsResult.Items || []) as HealthSubmission[];
+
+    // Query locations to get names for churchId mapping
+    const locationsResult = await docClient.send(new ScanCommand({
+      TableName: TABLES.CHURCHES,
+    }));
+
+    const locationMap = new Map();
+    if (locationsResult.Items) {
+      locationsResult.Items.forEach((location: any) => {
+        locationMap.set(location.id, location.name);
+      });
+    }
+
+    // Transform submissions data for CSV export
+    const exportData = submissions.map(submission => ({
+      id: submission.id,
+      firstName: submission.firstName,
+      lastName: submission.lastName,
+      dateOfBirth: submission.dateOfBirth,
+      phone: submission.phone || '',
+      email: submission.email || '',
+      churchId: submission.churchId,
+      churchName: locationMap.get(submission.churchId) || submission.churchId,
+      submissionDate: submission.submissionDate,
+      
+      // Health screening responses
+      familyHistoryDiabetes: formatBoolean(submission.familyHistoryDiabetes),
+      familyHistoryHighBP: formatBoolean(submission.familyHistoryHighBP),
+      familyHistoryDementia: formatBoolean(submission.familyHistoryDementia),
+      nerveSymptoms: formatBoolean(submission.nerveSymptoms),
+      sex: submission.sex || '',
+      cardiovascularHistory: formatBoolean(submission.cardiovascularHistory),
+      chronicKidneyDisease: formatBoolean(submission.chronicKidneyDisease),
+      diabetes: formatBoolean(submission.diabetes),
+      insuranceType: submission.insuranceType || '',
+      
+      // Calculated fields
+      estimatedBMI: submission.estimatedBMI?.toString() || '',
+      bmiCategory: submission.bmiCategory || '',
+      estimatedAge: submission.estimatedAge?.toString() || '',
+      estimatedGender: submission.estimatedGender || '',
+      healthRiskLevel: submission.healthRiskLevel || '',
+      healthRiskScore: submission.healthRiskScore?.toString() || '',
+      
+      // Follow-up
+      followUpStatus: submission.followUpStatus || '',
+      tcpaConsent: formatBoolean(submission.tcpaConsent),
+      
+      // Device Information
+      ipAddress: getNestedValue(submission, 'networkInfo.ipAddress'),
+      deviceType: getNestedValue(submission, 'deviceInfo.device.type'),
+      browser: getNestedValue(submission, 'deviceInfo.browser.name') + ' ' + getNestedValue(submission, 'deviceInfo.browser.version'),
+      operatingSystem: getNestedValue(submission, 'deviceInfo.os.name') + ' ' + getNestedValue(submission, 'deviceInfo.os.version'),
+      submissionFingerprint: submission.submissionFingerprint || '',
+      timezone: getNestedValue(submission, 'deviceInfo.timezone'),
+      screenResolution: getNestedValue(submission, 'deviceInfo.screen.width') + 'x' + getNestedValue(submission, 'deviceInfo.screen.height'),
+      userAgent: getNestedValue(submission, 'deviceInfo.userAgent'),
+      sessionId: submission.sessionId || '',
+    }));
+
+    // Define CSV headers
+    const csvHeaders = [
+      { id: 'id', title: 'Submission ID' },
+      { id: 'firstName', title: 'First Name' },
+      { id: 'lastName', title: 'Last Name' },
+      { id: 'dateOfBirth', title: 'Date of Birth' },
+      { id: 'phone', title: 'Phone Number' },
+      { id: 'email', title: 'Email Address' },
+      { id: 'churchId', title: 'Church ID' },
+      { id: 'churchName', title: 'Church Name' },
+      { id: 'submissionDate', title: 'Submission Date' },
+      
+      // Health screening
+      { id: 'familyHistoryDiabetes', title: 'Family History - Diabetes' },
+      { id: 'familyHistoryHighBP', title: 'Family History - High BP' },
+      { id: 'familyHistoryDementia', title: 'Family History - Dementia' },
+      { id: 'nerveSymptoms', title: 'Nerve Symptoms' },
+      { id: 'sex', title: 'Sex' },
+      { id: 'cardiovascularHistory', title: 'Cardiovascular History' },
+      { id: 'chronicKidneyDisease', title: 'Chronic Kidney Disease' },
+      { id: 'diabetes', title: 'Diabetes' },
+      { id: 'insuranceType', title: 'Insurance Type' },
+      
+      // Calculated
+      { id: 'estimatedBMI', title: 'Estimated BMI' },
+      { id: 'bmiCategory', title: 'BMI Category' },
+      { id: 'estimatedAge', title: 'Estimated Age' },
+      { id: 'estimatedGender', title: 'Estimated Gender' },
+      { id: 'healthRiskLevel', title: 'Health Risk Level' },
+      { id: 'healthRiskScore', title: 'Health Risk Score' },
+      
+      // Follow-up
+      { id: 'followUpStatus', title: 'Follow-up Status' },
+      { id: 'tcpaConsent', title: 'TCPA Consent' },
+      
+      // Device and Network Information
+      { id: 'ipAddress', title: 'IP Address' },
+      { id: 'deviceType', title: 'Device Type' },
+      { id: 'browser', title: 'Browser' },
+      { id: 'operatingSystem', title: 'Operating System' },
+      { id: 'submissionFingerprint', title: 'Submission Fingerprint' },
+      { id: 'timezone', title: 'Timezone' },
+      { id: 'screenResolution', title: 'Screen Resolution' },
+      { id: 'userAgent', title: 'User Agent' },
+      { id: 'sessionId', title: 'Session ID' },
+    ];
+
+    // Create temporary file
+    const fileName = `health-screening-export-${Date.now()}.csv`;
+    const filePath = join(tmpdir(), fileName);
+
+    // Create CSV writer
+    const csvWriter = createObjectCsvWriter({
+      path: filePath,
+      header: csvHeaders,
+    });
+
+    // Write data to CSV
+    await csvWriter.writeRecords(exportData);
+
+    // Read the file and send as response
+    const fileBuffer = readFileSync(filePath);
+    
+    // Set headers for download
+    res.setHeader('Content-Type', 'text/csv');
+    res.setHeader('Content-Disposition', `attachment; filename="${fileName}"`);
+    res.setHeader('Content-Length', fileBuffer.length);
+
+    // Clean up temporary file
+    unlinkSync(filePath);
+
+    console.log(`Exported ${exportData.length} submissions to CSV`);
+
+    // Send file
+    res.status(200).send(fileBuffer);
+
+  } catch (error) {
+    console.error('Export API error:', error);
+    
+    res.status(500).json({
       success: false,
-      error: 'Invalid export request payload',
+      error: 'Internal server error',
+      message: 'Failed to export data',
     });
   }
-
-  const { format, filters } = parseResult.data;
-  if (format !== 'csv') {
-    return res.status(400).json({
-      success: false,
-      error: 'Only CSV export is currently supported',
-    });
-  }
-
-  try {
-    const submissions: HealthSubmission[] = [];
-    const baseFilters: SubmissionsQueryParams = {
-      startDate: filters?.startDate,
-      endDate: filters?.endDate,
-      riskLevels: filters?.riskLevels,
-      followUpStatuses: filters?.followUpStatuses as SubmissionFollowUpStatus[] | undefined,
-    };
-
-    if (filters?.churchIds && filters.churchIds.length > 0) {
-      for (const churchId of filters.churchIds) {
-        const chunk = await fetchAllSubmissions({
-          ...baseFilters,
-          churchId,
-        });
-        submissions.push(...chunk);
-      }
-    } else {
-      const chunk = await fetchAllSubmissions(baseFilters);
-      submissions.push(...chunk);
-    }
-
-    const locationsResult = await docClient.send(
-      new ScanCommand({
-        TableName: TABLES.CHURCHES,
-        ProjectionExpression: '#id, #name',
-        ExpressionAttributeNames: {
-          '#id': 'id',
-          '#name': 'name',
-        },
-      })
-    );
-
-    const locationMap = new Map<string, string>();
-    locationsResult.Items?.forEach((location: any) => {
-      if (location.id && location.name) {
-        locationMap.set(location.id, location.name);
-      }
-    });
-
-    const exportRows = submissions
-      .sort(
-        (a, b) =>
-          new Date(b.submissionDate).getTime() - new Date(a.submissionDate).getTime()
-      )
-      .map((submission) => ({
-        id: submission.id,
-        firstName: submission.firstName,
-        lastName: submission.lastName,
-        dateOfBirth: submission.dateOfBirth,
-        phone: submission.phone || '',
-        email: submission.email || '',
-        churchId: submission.churchId,
-        churchName: locationMap.get(submission.churchId) || submission.churchId,
-        submissionDate: submission.submissionDate,
-        familyHistoryDiabetes: formatBoolean(submission.familyHistoryDiabetes),
-        familyHistoryHighBP: formatBoolean(submission.familyHistoryHighBP),
-        familyHistoryDementia: formatBoolean(submission.familyHistoryDementia),
-        familyHistoryAsthma: formatBoolean(submission.familyHistoryAsthma),
-        eczemaHistory: formatBoolean(submission.eczemaHistory),
-        nerveSymptoms: formatBoolean(submission.nerveSymptoms),
-        sex: submission.sex || '',
-        cardiovascularHistory: formatBoolean(submission.cardiovascularHistory),
-        chronicKidneyDisease: formatBoolean(submission.chronicKidneyDisease),
-        diabetes: formatBoolean(submission.diabetes),
-        insuranceType: submission.insuranceType || '',
-        insuranceId: submission.insuranceId || '',
-        estimatedBMI: submission.estimatedBMI?.toString() || '',
-        bmiCategory: submission.bmiCategory || '',
-        estimatedAge: submission.estimatedAge?.toString() || '',
-        estimatedGender: submission.estimatedGender || '',
-        healthRiskLevel: submission.healthRiskLevel || '',
-        healthRiskScore: submission.healthRiskScore?.toString() || '',
-        followUpStatus: submission.followUpStatus || '',
-        tcpaConsent: formatBoolean(submission.tcpaConsent),
-        ipAddress: getNestedValue(submission, 'networkInfo.ipAddress'),
-        deviceType: getNestedValue(submission, 'deviceInfo.device.type'),
-        browser:
-          getNestedValue(submission, 'deviceInfo.browser.name') +
-          ' ' +
-          getNestedValue(submission, 'deviceInfo.browser.version'),
-        operatingSystem:
-          getNestedValue(submission, 'deviceInfo.os.name') +
-          ' ' +
-          getNestedValue(submission, 'deviceInfo.os.version'),
-        submissionFingerprint: submission.submissionFingerprint || '',
-        timezone: getNestedValue(submission, 'deviceInfo.timezone'),
-        screenResolution:
-          getNestedValue(submission, 'deviceInfo.screen.width') +
-          'x' +
-          getNestedValue(submission, 'deviceInfo.screen.height'),
-        userAgent: getNestedValue(submission, 'deviceInfo.userAgent'),
-        sessionId: submission.sessionId || '',
-      }));
-
-    const columns = [
-      { key: 'id', header: 'Submission ID' },
-      { key: 'firstName', header: 'First Name' },
-      { key: 'lastName', header: 'Last Name' },
-      { key: 'dateOfBirth', header: 'Date of Birth' },
-      { key: 'phone', header: 'Phone Number' },
-      { key: 'email', header: 'Email Address' },
-      { key: 'churchId', header: 'Church ID' },
-      { key: 'churchName', header: 'Church Name' },
-      { key: 'submissionDate', header: 'Submission Date' },
-      { key: 'familyHistoryDiabetes', header: 'Family History - Diabetes' },
-      { key: 'familyHistoryHighBP', header: 'Family History - High BP' },
-      { key: 'familyHistoryDementia', header: 'Family History - Dementia' },
-      { key: 'familyHistoryAsthma', header: 'Family History - Asthma' },
-      { key: 'eczemaHistory', header: 'Eczema History' },
-      { key: 'nerveSymptoms', header: 'Nerve Symptoms' },
-      { key: 'sex', header: 'Sex' },
-      { key: 'cardiovascularHistory', header: 'Cardiovascular History' },
-      { key: 'chronicKidneyDisease', header: 'Chronic Kidney Disease' },
-      { key: 'diabetes', header: 'Diabetes' },
-      { key: 'insuranceType', header: 'Insurance Type' },
-      { key: 'insuranceId', header: 'Insurance ID' },
-      { key: 'estimatedBMI', header: 'Estimated BMI' },
-      { key: 'bmiCategory', header: 'BMI Category' },
-      { key: 'estimatedAge', header: 'Estimated Age' },
-      { key: 'estimatedGender', header: 'Estimated Gender' },
-      { key: 'healthRiskLevel', header: 'Health Risk Level' },
-      { key: 'healthRiskScore', header: 'Health Risk Score' },
-      { key: 'followUpStatus', header: 'Follow-up Status' },
-      { key: 'tcpaConsent', header: 'TCPA Consent' },
-      { key: 'ipAddress', header: 'IP Address' },
-      { key: 'deviceType', header: 'Device Type' },
-      { key: 'browser', header: 'Browser' },
-      { key: 'operatingSystem', header: 'Operating System' },
-      { key: 'submissionFingerprint', header: 'Submission Fingerprint' },
-      { key: 'timezone', header: 'Timezone' },
-      { key: 'screenResolution', header: 'Screen Resolution' },
-      { key: 'userAgent', header: 'User Agent' },
-      { key: 'sessionId', header: 'Session ID' },
-    ];
-
-    const fileName = `health-screening-export-${new Date().toISOString()}.csv`;
-
-    res.setHeader('Content-Type', 'text/csv');
-    res.setHeader(
-      'Content-Disposition',
-      `attachment; filename="${fileName}"`
-    );
-
-    const csv = stringify(exportRows, { header: true, columns });
-    res.send(csv);
-  } catch (error) {
-    console.error('Export API error:', error);
-    if (!res.headersSent) {
-      res.status(500).json({
-        success: false,
-        error: 'Internal server error',
-        message: 'Failed to export data',
-      });
-    } else {
-      res.destroy(error as Error);
-    }
-  }
 } 