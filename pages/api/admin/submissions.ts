import { NextApiRequest, NextApiResponse } from 'next';
<<<<<<< HEAD
import { z } from 'zod';
import { requireAdmin } from '@/lib/auth';
import { fetchSubmissionsPage, decodeCursor } from '@/lib/submissions-service';
import { ApiResponse, HealthSubmission, SubmissionFollowUpStatus } from '@/types';

const querySchema = z.object({
  churchId: z.string().optional(),
  startDate: z.string().optional(),
  endDate: z.string().optional(),
  riskLevels: z
    .string()
    .optional()
    .transform((value) => (value ? value.split(',').filter(Boolean) : undefined)),
  followUpStatuses: z
    .string()
    .optional()
    .transform((value) => {
      if (!value) return undefined;
      return value
        .split(',')
        .map((item) => item.trim())
        .filter((item): item is SubmissionFollowUpStatus =>
          ['Pending', 'Contacted', 'Scheduled', 'Completed'].includes(item)
        );
    }),
  searchTerm: z.string().optional(),
  pageSize: z
    .string()
    .optional()
    .transform((value) => (value ? Number(value) : undefined))
    .refine((value) => value === undefined || (Number.isInteger(value) && value > 0 && value <= 200), {
      message: 'pageSize must be between 1 and 200',
    }),
  cursor: z.string().optional(),
});

export default async function handler(
  req: NextApiRequest,
  res: NextApiResponse<ApiResponse<HealthSubmission[] | { items: HealthSubmission[]; nextToken?: string }>>
) {
  if (req.method !== 'GET') {
    return res.status(405).json({ success: false, error: 'Method not allowed' });
  }

  try {
    requireAdmin(req);
  } catch {
    return res.status(401).json({ success: false, error: 'Unauthorized' });
  }

  const parseResult = querySchema.safeParse(req.query);
  if (!parseResult.success) {
    return res.status(400).json({ success: false, error: 'Invalid query parameters' });
  }

  const {
    churchId,
    startDate,
    endDate,
    riskLevels,
    followUpStatuses,
    searchTerm,
    pageSize,
    cursor,
  } = parseResult.data;

  try {
    const page = await fetchSubmissionsPage({
      churchId,
      startDate,
      endDate,
      riskLevels,
      followUpStatuses,
      searchTerm,
      pageSize,
      exclusiveStartKey: decodeCursor(cursor),
    });
=======
import { requireAdmin } from '@/lib/auth';
import { submissionsService } from '@/lib/submissions-service';
import { validateData, followUpUpdateSchema } from '@/lib/validation';
import { HealthSubmission, ApiResponse } from '@/types';
import { docClient, TABLES } from '@/lib/aws-config';
import { ScanCommand, ScanCommandInput } from '@aws-sdk/lib-dynamodb';

// Production mode - always use DynamoDB

export default async function handler(
  req: NextApiRequest,
  res: NextApiResponse<ApiResponse<HealthSubmission[] | HealthSubmission>>
) {
  if (req.method === 'GET') {
    return handleGetSubmissions(req, res);
  } else if (req.method === 'PUT') {
    return handleUpdateSubmission(req, res);
  } else {
    return res.status(405).json({
      success: false,
      error: 'Method not allowed',
    });
  }
}

async function handleGetSubmissions(
  req: NextApiRequest,
  res: NextApiResponse<ApiResponse<HealthSubmission[]>>
) {
  // Verify admin authentication
  const user = requireAdmin(req, res);
  if (!user) return; // Response already sent by requireAdmin

  try {
    console.log('Fetching submissions from DynamoDB...');
    console.log('Table name:', TABLES.SUBMISSIONS);

    // Query all submissions from DynamoDB
    console.log('Querying DynamoDB for submissions...');
    
    const scanParams: ScanCommandInput = {
      TableName: TABLES.SUBMISSIONS,
      // We'll scan the entire table for now
      // In production with large datasets, consider using Query with GSI
    };

    let submissions: HealthSubmission[] = [];
    try {
      const result = await docClient.send(new ScanCommand(scanParams));
      submissions = (result.Items || []) as HealthSubmission[];
      console.log(`Retrieved ${submissions.length} submissions from DynamoDB`);
    } catch (error) {
      console.error('DynamoDB scan error:', error);
      return res.status(500).json({
        success: false,
        error: 'Database query failed',
        message: 'Failed to retrieve submissions from database',
      });
    }

    console.log(`Returning ${submissions.length} submissions to admin ${user.email}`);

    res.status(200).json({
      success: true,
      data: submissions,
      message: `Retrieved ${submissions.length} submissions`,
    });

  } catch (error) {
    console.error('Submissions API error:', error);

    res.status(500).json({
      success: false,
      error: 'Internal server error',
      message: error instanceof Error ? error.message : 'Failed to retrieve submissions',
    });
  }
}

async function handleUpdateSubmission(
  req: NextApiRequest,
  res: NextApiResponse<ApiResponse<HealthSubmission>>
) {
  // Verify admin authentication
  const user = requireAdmin(req, res);
  if (!user) return; // Response already sent by requireAdmin

  try {
    const { id } = req.query;

    if (!id || typeof id !== 'string') {
      return res.status(400).json({
        success: false,
        error: 'Invalid submission ID',
        message: 'Submission ID is required',
      });
    }

    // Validate request body using Zod
    const validation = validateData(followUpUpdateSchema, req.body);

    if (!validation.success) {
      return res.status(400).json({
        success: false,
        error: 'Validation failed',
        message: `Invalid request data: ${validation.errors.join(', ')}`,
      });
    }

    const { followUpStatus, followUpNotes, followUpDate } = validation.data;

    console.log(`Admin ${user.email} updating submission ${id}...`);

    // Update the submission using the service
    const updatedSubmission = await submissionsService.updateFollowUp(id, {
      followUpStatus,
      followUpNotes,
      followUpDate,
    });

    console.log(`Submission ${id} updated successfully by admin ${user.email}`);
>>>>>>> ee7ad650

    return res.status(200).json({
      success: true,
<<<<<<< HEAD
      data: {
        items: page.items,
        nextToken: page.nextToken,
      },
      message: `Retrieved ${page.items.length} submissions`,
=======
      data: updatedSubmission,
      message: 'Submission updated successfully',
>>>>>>> ee7ad650
    });
  } catch (error) {
<<<<<<< HEAD
    console.error('Submissions API error:', error);
    return res.status(500).json({ success: false, error: 'Failed to retrieve submissions' });
=======
    console.error('Update submission API error:', error);

    res.status(500).json({
      success: false,
      error: 'Internal server error',
      message: error instanceof Error ? error.message : 'Failed to update submission',
    });
>>>>>>> ee7ad650
  }
} <|MERGE_RESOLUTION|>--- conflicted
+++ resolved
@@ -1,83 +1,4 @@
 import { NextApiRequest, NextApiResponse } from 'next';
-<<<<<<< HEAD
-import { z } from 'zod';
-import { requireAdmin } from '@/lib/auth';
-import { fetchSubmissionsPage, decodeCursor } from '@/lib/submissions-service';
-import { ApiResponse, HealthSubmission, SubmissionFollowUpStatus } from '@/types';
-
-const querySchema = z.object({
-  churchId: z.string().optional(),
-  startDate: z.string().optional(),
-  endDate: z.string().optional(),
-  riskLevels: z
-    .string()
-    .optional()
-    .transform((value) => (value ? value.split(',').filter(Boolean) : undefined)),
-  followUpStatuses: z
-    .string()
-    .optional()
-    .transform((value) => {
-      if (!value) return undefined;
-      return value
-        .split(',')
-        .map((item) => item.trim())
-        .filter((item): item is SubmissionFollowUpStatus =>
-          ['Pending', 'Contacted', 'Scheduled', 'Completed'].includes(item)
-        );
-    }),
-  searchTerm: z.string().optional(),
-  pageSize: z
-    .string()
-    .optional()
-    .transform((value) => (value ? Number(value) : undefined))
-    .refine((value) => value === undefined || (Number.isInteger(value) && value > 0 && value <= 200), {
-      message: 'pageSize must be between 1 and 200',
-    }),
-  cursor: z.string().optional(),
-});
-
-export default async function handler(
-  req: NextApiRequest,
-  res: NextApiResponse<ApiResponse<HealthSubmission[] | { items: HealthSubmission[]; nextToken?: string }>>
-) {
-  if (req.method !== 'GET') {
-    return res.status(405).json({ success: false, error: 'Method not allowed' });
-  }
-
-  try {
-    requireAdmin(req);
-  } catch {
-    return res.status(401).json({ success: false, error: 'Unauthorized' });
-  }
-
-  const parseResult = querySchema.safeParse(req.query);
-  if (!parseResult.success) {
-    return res.status(400).json({ success: false, error: 'Invalid query parameters' });
-  }
-
-  const {
-    churchId,
-    startDate,
-    endDate,
-    riskLevels,
-    followUpStatuses,
-    searchTerm,
-    pageSize,
-    cursor,
-  } = parseResult.data;
-
-  try {
-    const page = await fetchSubmissionsPage({
-      churchId,
-      startDate,
-      endDate,
-      riskLevels,
-      followUpStatuses,
-      searchTerm,
-      pageSize,
-      exclusiveStartKey: decodeCursor(cursor),
-    });
-=======
 import { requireAdmin } from '@/lib/auth';
 import { submissionsService } from '@/lib/submissions-service';
 import { validateData, followUpUpdateSchema } from '@/lib/validation';
@@ -199,26 +120,14 @@
     });
 
     console.log(`Submission ${id} updated successfully by admin ${user.email}`);
->>>>>>> ee7ad650
 
-    return res.status(200).json({
+    res.status(200).json({
       success: true,
-<<<<<<< HEAD
-      data: {
-        items: page.items,
-        nextToken: page.nextToken,
-      },
-      message: `Retrieved ${page.items.length} submissions`,
-=======
       data: updatedSubmission,
       message: 'Submission updated successfully',
->>>>>>> ee7ad650
     });
+
   } catch (error) {
-<<<<<<< HEAD
-    console.error('Submissions API error:', error);
-    return res.status(500).json({ success: false, error: 'Failed to retrieve submissions' });
-=======
     console.error('Update submission API error:', error);
 
     res.status(500).json({
@@ -226,6 +135,5 @@
       error: 'Internal server error',
       message: error instanceof Error ? error.message : 'Failed to update submission',
     });
->>>>>>> ee7ad650
   }
 } 