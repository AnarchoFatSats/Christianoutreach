import { NextApiRequest, NextApiResponse } from 'next';
import { v4 as uuidv4 } from 'uuid';
import { requireAdmin } from '@/lib/auth';
import { OutreachLocation, ApiResponse } from '@/types';
import { docClient, TABLES } from '@/lib/aws-config';
import { ScanCommand, PutCommand } from '@aws-sdk/lib-dynamodb';
<<<<<<< HEAD
import { requireAdmin } from '@/lib/auth';
=======
>>>>>>> ee7ad650

export default async function handler(
  req: NextApiRequest,
  res: NextApiResponse<ApiResponse<OutreachLocation | OutreachLocation[]>>
) {
<<<<<<< HEAD
  // Verify authentication
  try {
    requireAdmin(req);
  } catch {
    return res.status(401).json({
      success: false,
      error: 'Unauthorized',
    });
  }
=======
  // Verify admin authentication
  const user = requireAdmin(req, res);
  if (!user) return; // Response already sent by requireAdmin
>>>>>>> ee7ad650

  try {
    switch (req.method) {
      case 'GET':
        return await handleGet(req, res);
      case 'POST':
        return await handlePost(req, res);
      default:
        return res.status(405).json({
          success: false,
          error: 'Method not allowed',
        });
    }
  } catch (_error) {
    console.error('Locations API error:', _error);
    return res.status(500).json({
      success: false,
      error: 'Internal server error',
    });
  }
}

async function handleGet(
  req: NextApiRequest,
  res: NextApiResponse<ApiResponse<OutreachLocation[]>>
) {
  try {
    // Get all locations from DynamoDB
    const result = await docClient.send(new ScanCommand({
      TableName: TABLES.CHURCHES,
    }));

    const locations = (result.Items || []) as OutreachLocation[];

    return res.status(200).json({
      success: true,
      data: locations,
      message: 'Locations retrieved successfully',
    });
  } catch (error) {
    console.error('Get locations error:', error);
    throw error;
  }
}

async function handlePost(
  req: NextApiRequest,
  res: NextApiResponse<ApiResponse<OutreachLocation>>
) {
  try {
    const { name, address, contactPerson, contactEmail, contactPhone } = req.body;

    // Validate required fields
    if (!name || !address || !contactPerson || !contactEmail || !contactPhone) {
      return res.status(400).json({
        success: false,
        error: 'All fields are required',
      });
    }

    // Create new location
    const locationId = uuidv4();
    const newLocation: OutreachLocation = {
      id: locationId,
      name,
      address,
      contactPerson,
      contactEmail,
      contactPhone,
      qrCode: `qr-${locationId}`,
      createdDate: new Date().toISOString(),
      isActive: true,
      totalSubmissions: 0,
      recentSubmissions: 0,
      conversionRate: 0,
    };

    // TODO: Save to DynamoDB when database is configured
    // Save to DynamoDB
    await docClient.send(new PutCommand({
      TableName: TABLES.CHURCHES,
      Item: newLocation,
    }));

    console.log('Location saved successfully:', newLocation);

    return res.status(201).json({
      success: true,
      data: newLocation,
      message: 'Location created successfully',
    });
  } catch (error) {
    console.error('Create location error:', error);
    throw error;
  }
} <|MERGE_RESOLUTION|>--- conflicted
+++ resolved
@@ -4,30 +4,14 @@
 import { OutreachLocation, ApiResponse } from '@/types';
 import { docClient, TABLES } from '@/lib/aws-config';
 import { ScanCommand, PutCommand } from '@aws-sdk/lib-dynamodb';
-<<<<<<< HEAD
-import { requireAdmin } from '@/lib/auth';
-=======
->>>>>>> ee7ad650
 
 export default async function handler(
   req: NextApiRequest,
   res: NextApiResponse<ApiResponse<OutreachLocation | OutreachLocation[]>>
 ) {
-<<<<<<< HEAD
-  // Verify authentication
-  try {
-    requireAdmin(req);
-  } catch {
-    return res.status(401).json({
-      success: false,
-      error: 'Unauthorized',
-    });
-  }
-=======
   // Verify admin authentication
   const user = requireAdmin(req, res);
   if (!user) return; // Response already sent by requireAdmin
->>>>>>> ee7ad650
 
   try {
     switch (req.method) {
