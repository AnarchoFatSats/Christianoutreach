--- conflicted
+++ resolved
@@ -1,16 +1,4 @@
 import { NextApiRequest, NextApiResponse } from 'next';
-<<<<<<< HEAD
-import jwt, { type SignOptions } from 'jsonwebtoken';
-import { serialize, parse } from 'cookie';
-import { AUTH_COOKIE_NAMES, AuthTokenClaims } from '@/types';
-
-const isProduction = process.env.NODE_ENV === 'production';
-
-function getJwtSecret(): string {
-  const secret = process.env.JWT_SECRET;
-  if (!secret) {
-    throw new Error('JWT_SECRET is not configured');
-=======
 import jwt from 'jsonwebtoken';
 import { parse } from 'cookie';
 
@@ -163,28 +151,9 @@
     return decoded.type === 'refresh';
   } catch {
     return false;
->>>>>>> ee7ad650
-  }
-  return secret;
-}
-
-export function signAuthToken(
-  payload: Omit<AuthTokenClaims, 'exp' | 'iat'>,
-  expiresIn: SignOptions['expiresIn'] = '8h'
-): string {
-  return jwt.sign(payload, getJwtSecret(), { expiresIn });
-}
-
-<<<<<<< HEAD
-export function verifyAuthToken(token: string): AuthTokenClaims {
-  return jwt.verify(token, getJwtSecret()) as AuthTokenClaims;
-}
-
-function extractTokenFromHeader(req: NextApiRequest): string | null {
-  const authHeader = req.headers.authorization;
-  if (authHeader?.startsWith('Bearer ')) {
-    return authHeader.slice(7).trim();
-=======
+  }
+}
+
 /**
  * Extract user information from access token in cookie
  */
@@ -192,15 +161,8 @@
   const token = getAccessTokenFromCookie(req);
   if (!token) {
     return null;
->>>>>>> ee7ad650
-  }
-  return null;
-}
-
-<<<<<<< HEAD
-function extractTokenFromCookies(req: NextApiRequest): string | null {
-  if (!req.headers.cookie) {
-=======
+  }
+
   try {
     const secret = process.env.JWT_SECRET || 'fallback-secret-for-development';
     const decoded = jwt.verify(token, secret) as JwtPayload;
@@ -224,56 +186,10 @@
     const decoded = jwt.verify(token, secret) as JwtPayload;
     return decoded.type === 'refresh' ? decoded : null;
   } catch {
->>>>>>> ee7ad650
-    return null;
-  }
-  const cookies = parse(req.headers.cookie);
-  const token = cookies[AUTH_COOKIE_NAMES.accessToken];
-  return token ? token : null;
-}
-
-export function getTokenFromRequest(req: NextApiRequest): string | null {
-  return extractTokenFromHeader(req) || extractTokenFromCookies(req);
-}
-
-export function requireAuth(req: NextApiRequest): AuthTokenClaims {
-  const token = getTokenFromRequest(req);
-  if (!token) {
-    throw new Error('Unauthorized');
-  }
-  return verifyAuthToken(token);
-}
-
-export function requireAdmin(req: NextApiRequest): AuthTokenClaims {
-  const claims = requireAuth(req);
-  if (claims.role !== 'admin') {
-    throw new Error('Forbidden');
-  }
-  return claims;
-}
-
-<<<<<<< HEAD
-export function setAuthCookie(res: NextApiResponse, token: string): void {
-  const cookie = serialize(AUTH_COOKIE_NAMES.accessToken, token, {
-    httpOnly: true,
-    secure: isProduction,
-    sameSite: 'lax',
-    path: '/',
-    maxAge: 60 * 60 * 4, // 4 hours
-  });
-  res.setHeader('Set-Cookie', cookie);
-}
-
-export function clearAuthCookie(res: NextApiResponse): void {
-  const cookie = serialize(AUTH_COOKIE_NAMES.accessToken, '', {
-    httpOnly: true,
-    secure: isProduction,
-    sameSite: 'lax',
-    path: '/',
-    maxAge: 0,
-  });
-  res.setHeader('Set-Cookie', cookie);
-=======
+    return null;
+  }
+}
+
 /**
  * Check if user has specific role
  */
@@ -393,5 +309,4 @@
     accessToken: generateAccessToken(payload),
     refreshToken: generateRefreshToken(payload),
   };
->>>>>>> ee7ad650
 } 